--- conflicted
+++ resolved
@@ -4,8 +4,4 @@
 from .Data.vector_database import VectorDatabase
 
 
-<<<<<<< HEAD
-__version__ = '0.0.1'
-=======
-__version__ = '0.0.dev5'
->>>>>>> e985a341
+__version__ = '0.0.dev5'